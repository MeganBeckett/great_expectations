import json
import numpy as np
import unittest

import great_expectations as ge

class TestUtilMethods(unittest.TestCase):
    def __init__(self, *args, **kwargs):
        super(TestUtilMethods, self).__init__(*args, **kwargs)
        self.D = ge.read_csv('./tests/test_sets/distributional_expectations_data_base.csv')

        with open('./tests/test_sets/test_partitions.json', 'r') as file:
            self.test_partitions = json.loads(file.read())

    def test_DotDict(self):
        D = ge.util.DotDict({
            'x' : [1,2,4],
            'y' : [1,2,5],
            'z' : ['hello', 'jello', 'mello'],
        })
        self.assertEqual(D.x[0],D.y[0])
        self.assertNotEqual(D.x[0],D.z[0])

    def test_continuous_partition_data_error(self):
        with self.assertRaises(ValueError):
            test_partition = ge.dataset.util.continuous_partition_data(self.D['norm_0_1'], bins=-1)
            self.assertFalse(ge.dataset.util.is_valid_continuous_partition_object(test_partition))
            test_partition = ge.dataset.util.continuous_partition_data(self.D['norm_0_1'], n_bins=-1)
            self.assertFalse(ge.dataset.util.is_valid_continuous_partition_object(test_partition))

    def test_partition_data_norm_0_1(self):
        test_partition = ge.dataset.util.continuous_partition_data(self.D.norm_0_1)
        for key, val in self.test_partitions['norm_0_1_auto'].items():
            self.assertEqual(len(val), len(test_partition[key]))
            self.assertTrue(np.allclose(test_partition[key], val))


    def test_partition_data_bimodal(self):
        test_partition = ge.dataset.util.continuous_partition_data(self.D.bimodal)
        for key, val in self.test_partitions['bimodal_auto'].items():
            self.assertEqual(len(val), len(test_partition[key]))
            self.assertTrue(np.allclose(test_partition[key], val))


    def test_kde_partition_data_norm_0_1(self):
        test_partition = ge.dataset.util.kde_partition_data(self.D.norm_0_1)
        for key, val in self.test_partitions['norm_0_1_kde'].items():
            self.assertEqual(len(val), len(test_partition[key]))
            self.assertTrue(np.allclose(test_partition[key], val))


    def test_kde_partition_data_bimodal(self):
        test_partition = ge.dataset.util.kde_partition_data(self.D.bimodal)
        for key, val in self.test_partitions['bimodal_kde'].items():
            self.assertEqual(len(val), len(test_partition[key]))
            self.assertTrue(np.allclose(test_partition[key], val))

                    
    def test_categorical_data_fixed(self):
        test_partition = ge.dataset.util.categorical_partition_data(self.D.categorical_fixed)
        for k in self.test_partitions['categorical_fixed']['values']:
            # Iterate over each categorical value and check that the weights equal those computed originally.
            self.assertEqual(
                self.test_partitions['categorical_fixed']['weights'][self.test_partitions['categorical_fixed']['values'].index(k)],
                test_partition['weights'][test_partition['values'].index(k)])

    def test_is_valid_partition_object_simple(self):
        self.assertTrue(ge.dataset.util.is_valid_continuous_partition_object(ge.dataset.util.continuous_partition_data(self.D['norm_0_1'])))
        self.assertTrue(ge.dataset.util.is_valid_continuous_partition_object(ge.dataset.util.continuous_partition_data(self.D['bimodal'])))
        self.assertTrue(ge.dataset.util.is_valid_continuous_partition_object(ge.dataset.util.continuous_partition_data(self.D['norm_0_1'], bins='auto')))
        self.assertTrue(ge.dataset.util.is_valid_continuous_partition_object(ge.dataset.util.continuous_partition_data(self.D['norm_0_1'], bins='uniform', n_bins=10)))

    def test_generated_partition_objects(self):
        for partition_name, partition_object in self.test_partitions.items():
            result = ge.dataset.util.is_valid_partition_object(partition_object)
            if not result:
                print("Partition object " + partition_name + " is invalid.")
            self.assertTrue(result)

    def test_is_valid_partition_object_fails_length(self):
        self.assertFalse(ge.dataset.util.is_valid_partition_object({'bins': [0,1], 'weights': [0,1,2]}))

    def test_is_valid_partition_object_fails_weights(self):
        self.assertFalse(ge.dataset.util.is_valid_partition_object({'bins': [0,1,2], 'weights': [0.5,0.6]}))

    def test_is_valid_partition_object_fails_structure(self):
        self.assertFalse(ge.dataset.util.is_valid_partition_object({'weights': [0.5,0.5]}))
        self.assertFalse(ge.dataset.util.is_valid_partition_object({'bins': [0,1,2]}))

    def test_ensure_json_serializable(self):
<<<<<<< HEAD
        D = ge.dataset.PandasDataSet({
            'x' : [1,2,3,4,5,6,7,8,9,10],
        })
        D.expect_column_values_to_be_in_set("x", set([1,2,3,4,5,6,7,8,9]), mostly=.8)

        part = ge.dataset.util.partition_data(D.x)
        D.expect_column_kl_divergence_less_than("x", part, .6)

        #Dumping this JSON object verifies that everything is serializable        
        json.dumps(D.get_expectations_config(), indent=2)

=======
        x = {'x': np.array([1, 2, 3])}
        ge.dataset.util.ensure_json_serializable(x)
        self.assertEqual(type(x['x']), type([1, 2, 3]))
>>>>>>> b486a5de

if __name__ == "__main__":
    unittest.main()<|MERGE_RESOLUTION|>--- conflicted
+++ resolved
@@ -88,7 +88,6 @@
         self.assertFalse(ge.dataset.util.is_valid_partition_object({'bins': [0,1,2]}))
 
     def test_ensure_json_serializable(self):
-<<<<<<< HEAD
         D = ge.dataset.PandasDataSet({
             'x' : [1,2,3,4,5,6,7,8,9,10],
         })
@@ -100,11 +99,9 @@
         #Dumping this JSON object verifies that everything is serializable        
         json.dumps(D.get_expectations_config(), indent=2)
 
-=======
         x = {'x': np.array([1, 2, 3])}
         ge.dataset.util.ensure_json_serializable(x)
         self.assertEqual(type(x['x']), type([1, 2, 3]))
->>>>>>> b486a5de
 
 if __name__ == "__main__":
     unittest.main()