--- conflicted
+++ resolved
@@ -203,7 +203,7 @@
     return [
         (backend_name_class_name_map.get(backend_name) or backend_name)
         for backend_name in test_backend_names
-        if backend_name != "trino"
+        if backend_name != "trino"                                              # <--------- maybe remove that
     ]
 
 
@@ -236,11 +236,8 @@
         include_mysql=include_mysql,
         include_mssql=include_mssql,
         include_bigquery=include_bigquery,
-<<<<<<< HEAD
         include_aws=include_aws,
-=======
         include_trino=include_trino,
->>>>>>> b65b5edb
     )
     return test_backend_names
 
@@ -282,7 +279,7 @@
     if not any(
         [
             dbms in test_backends
-            for dbms in ["postgresql", "sqlite", "mysql", "mssql", "trino"]
+            for dbms in ["postgresql", "sqlite", "mysql", "mssql", "bigquery", "trino"]
         ]
     ):
         pytest.skip("No recognized sqlalchemy backend selected.")
