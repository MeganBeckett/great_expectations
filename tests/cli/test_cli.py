--- conflicted
+++ resolved
@@ -44,23 +44,14 @@
   --help         Show this message and exit.
 
 Commands:
-<<<<<<< HEAD
   datasource           Datasource operations
   docs                 Data Docs operations
   init                 Initialize a new Great Expectations project.
   project              project operations
   store                Store operations
   suite                Expectation Suite operations
+  tap                  Tap operations
   validation-operator  Validation Operator operations
-=======
-  datasource           datasource operations
-  docs                 data docs operations
-  init                 Initialize a new Great Expectations project.
-  project              project operations
-  suite                expectation suite operations
-  tap                  tap operations
-  validation-operator  validation operator operations
->>>>>>> 97442c10
 """
     )
     assert_no_logging_messages_or_tracebacks(caplog, result)
