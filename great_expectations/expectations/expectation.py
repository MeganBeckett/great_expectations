import logging
import re
import traceback
import warnings
from abc import ABC, ABCMeta, abstractmethod
from collections import Counter
from copy import deepcopy
from inspect import isabstract
from typing import Any, Dict, List, Optional, Tuple, Union

import pandas as pd
from dateutil.parser import parse
from numpy import negative

from great_expectations import __version__ as ge_version
from great_expectations.core.batch import Batch
from great_expectations.core.expectation_configuration import (
    ExpectationConfiguration,
    parse_result_format,
)
from great_expectations.core.expectation_validation_result import (
    ExpectationValidationResult,
)
from great_expectations.exceptions import (
    GreatExpectationsError,
    InvalidExpectationConfigurationError,
    InvalidExpectationKwargsError,
)
from great_expectations.expectations.registry import (
    _registered_metrics,
    _registered_renderers,
    get_metric_kwargs,
    register_expectation,
    register_renderer,
)
from great_expectations.expectations.util import render_evaluation_parameter_string
from great_expectations.self_check.util import (
    evaluate_json_test_cfe,
    generate_expectation_tests,
)
from great_expectations.validator.metric_configuration import MetricConfiguration
from great_expectations.validator.validator import Validator

from ..core.util import convert_to_json_serializable, nested_update
from ..execution_engine import ExecutionEngine, PandasExecutionEngine
from ..execution_engine.execution_engine import MetricDomainTypes
from ..render.renderer.renderer import renderer
from ..render.types import (
    CollapseContent,
    RenderedAtomicContent,
    RenderedStringTemplateContent,
    RenderedTableContent,
    renderedAtomicValueSchema,
)
from ..render.util import num_to_str
from ..util import is_parseable_date

logger = logging.getLogger(__name__)


p1 = re.compile(r"(.)([A-Z][a-z]+)")
p2 = re.compile(r"([a-z0-9])([A-Z])")


def camel_to_snake(name):
    name = p1.sub(r"\1_\2", name)
    return p2.sub(r"\1_\2", name).lower()


class MetaExpectation(ABCMeta):
    """MetaExpectation registers Expectations as they are defined, adding them to the Expectation registry.

    Any class inheriting from Expectation will be registered based on the value of the "expectation_type" class
    attribute, or, if that is not set, by snake-casing the name of the class.
    """

    def __new__(cls, clsname, bases, attrs):
        newclass = super().__new__(cls, clsname, bases, attrs)
        if not newclass.is_abstract():
            newclass.expectation_type = camel_to_snake(clsname)
            register_expectation(newclass)
        newclass._register_renderer_functions()
        default_kwarg_values = {}
        for base in reversed(bases):
            default_kwargs = getattr(base, "default_kwarg_values", {})
            default_kwarg_values = nested_update(default_kwarg_values, default_kwargs)

        newclass.default_kwarg_values = nested_update(
            default_kwarg_values, attrs.get("default_kwarg_values", {})
        )
        return newclass


class Expectation(metaclass=MetaExpectation):
    """Base class for all Expectations.

    Expectation classes *must* have the following attributes set:
        1. `domain_keys`: a tuple of the *keys* used to determine the domain of the
           expectation
        2. `success_keys`: a tuple of the *keys* used to determine the success of
           the expectation.

    In some cases, subclasses of Expectation (such as TableExpectation) can
    inherit these properties from their parent class.

    They *may* optionally override `runtime_keys` and `default_kwarg_values`, and
    may optionally set an explicit value for expectation_type.
        1. runtime_keys lists the keys that can be used to control output but will
           not affect the actual success value of the expectation (such as result_format).
        2. default_kwarg_values is a dictionary that will be used to fill unspecified
           kwargs from the Expectation Configuration.

    Expectation classes *must* implement the following:
        1. `_validate`
        2. `get_validation_dependencies`

    In some cases, subclasses of Expectation, such as ColumnMapExpectation will already
    have correct implementations that may simply be inherited.

    Additionally, they *may* provide implementations of:
        1. `validate_configuration`, which should raise an error if the configuration
           will not be usable for the Expectation
        2. Data Docs rendering methods decorated with the @renderer decorator. See the
    """

    version = ge_version
    domain_keys = tuple()
    success_keys = tuple()
    runtime_keys = (
        "include_config",
        "catch_exceptions",
        "result_format",
    )
    default_kwarg_values = {
        "include_config": True,
        "catch_exceptions": False,
        "result_format": "BASIC",
    }
    args_keys = None

    def __init__(self, configuration: Optional[ExpectationConfiguration] = None):
        if configuration is not None:
            self.validate_configuration(configuration)
        self._configuration = configuration

    @classmethod
    def is_abstract(cls):
        return isabstract(cls)

    @classmethod
    def _register_renderer_functions(cls):
        expectation_type = camel_to_snake(cls.__name__)

        for candidate_renderer_fn_name in dir(cls):
            attr_obj = getattr(cls, candidate_renderer_fn_name)
            if not hasattr(attr_obj, "_renderer_type"):
                continue
            register_renderer(
                object_name=expectation_type, parent_class=cls, renderer_fn=attr_obj
            )

    @abstractmethod
    def _validate(
        self,
        configuration: ExpectationConfiguration,
        metrics: dict,
        runtime_configuration: dict = None,
        execution_engine: ExecutionEngine = None,
    ):
        raise NotImplementedError

    @classmethod
    def _atomic_prescriptive_template(
        cls,
        configuration=None,
        result=None,
        language=None,
        runtime_configuration=None,
        **kwargs,
    ):
        """
        Template function that contains the logic that is shared by atomic.prescriptive.summary (GE Cloud) and
        renderer.prescriptive (OSS GE)
        """
        if runtime_configuration is None:
            runtime_configuration = {}

        styling = runtime_configuration.get("styling")

        template_str = "$expectation_type(**$kwargs)"
        params = {
            "expectation_type": configuration.expectation_type,
            "kwargs": configuration.kwargs,
        }

        params_with_json_schema = {
            "expectation_type": {
                "schema": {"type": "string"},
                "value": configuration.expectation_type,
            },
            "kwargs": {"schema": {"type": "string"}, "value": configuration.kwargs},
        }
        return (template_str, params_with_json_schema, styling)

    @classmethod
    @renderer(renderer_type="atomic.prescriptive.summary")
    @render_evaluation_parameter_string
    def _prescriptive_summary(
        cls,
        configuration=None,
        result=None,
        language=None,
        runtime_configuration=None,
        **kwargs,
    ):
        """
        Rendering function that is utilized by GE Cloud Front-end
        """
        (
            template_str,
            params_with_json_schema,
            styling,
        ) = cls._atomic_prescriptive_template(
            configuration, result, language, runtime_configuration, **kwargs
        )
        value_obj = renderedAtomicValueSchema.load(
            {
                "template": template_str,
                "params": params_with_json_schema,
                "schema": {"type": "com.superconductive.rendered.string"},
            }
        )
        rendered = RenderedAtomicContent(
            name="atomic.prescriptive.summary",
            value=value_obj,
            value_type="StringValueType",
        )
        return rendered

    @classmethod
    @renderer(renderer_type="renderer.prescriptive")
    def _prescriptive_renderer(
        cls,
        configuration=None,
        result=None,
        language=None,
        runtime_configuration=None,
        **kwargs,
    ):
        return [
            RenderedStringTemplateContent(
                **{
                    "content_block_type": "string_template",
                    "styling": {"parent": {"classes": ["alert", "alert-warning"]}},
                    "string_template": {
                        "template": "$expectation_type(**$kwargs)",
                        "params": {
                            "expectation_type": configuration.expectation_type,
                            "kwargs": configuration.kwargs,
                        },
                        "styling": {
                            "params": {
                                "expectation_type": {
                                    "classes": ["badge", "badge-warning"],
                                }
                            }
                        },
                    },
                }
            )
        ]

    @classmethod
    @renderer(renderer_type="renderer.diagnostic.meta_properties")
    def _diagnostic_meta_properties_renderer(cls, result=None, **kwargs):
        """
            Render function used to add custom meta to Data Docs
            It gets a column set in the `properties_to_render` dictionary within `meta` and adds columns in Data Docs with the values that were set.
            example:
            meta = {
                "properties_to_render": {
                "Custom Column Header": "custom.value"
            },
                "custom": {
                "value": "1"
                }
            }
        data docs:
        ----------------------------------------------------------------
        | status|  Expectation                          | Observed value | Custom Column Header |
        ----------------------------------------------------------------
        |       | must be exactly 4 columns             |         4       |          1            |

        Here the custom column will be added in data docs.
        """

        if result is None:
            return []
        custom_property_values = []
        meta_properties_to_render = result.expectation_config.kwargs.get(
            "meta_properties_to_render", None
        )
        if meta_properties_to_render is not None:
            for key in sorted(meta_properties_to_render.keys()):
                meta_property = meta_properties_to_render[key]
                if meta_property is not None:
                    try:
                        # Allow complex structure with . usage
                        obj = result.expectation_config.meta["attributes"]
                        keys = meta_property.split(".")
                        for i in range(0, len(keys)):
                            # Allow for keys with a . in the string like {"item.key": "1"}
                            remaining_key = "".join(keys[i:])
                            if remaining_key in obj:
                                obj = obj[remaining_key]
                                break
                            else:
                                obj = obj[keys[i]]

                        custom_property_values.append([obj])
                    except KeyError:
                        custom_property_values.append(["N/A"])
                else:
                    custom_property_values.append(["N/A"])
        return custom_property_values

    @classmethod
    @renderer(renderer_type="renderer.diagnostic.status_icon")
    def _diagnostic_status_icon_renderer(
        cls,
        configuration=None,
        result=None,
        language=None,
        runtime_configuration=None,
        **kwargs,
    ):
        assert result, "Must provide a result object."
        if result.exception_info["raised_exception"]:
            return RenderedStringTemplateContent(
                **{
                    "content_block_type": "string_template",
                    "string_template": {
                        "template": "$icon",
                        "params": {"icon": "", "markdown_status_icon": "❗"},
                        "styling": {
                            "params": {
                                "icon": {
                                    "classes": [
                                        "fas",
                                        "fa-exclamation-triangle",
                                        "text-warning",
                                    ],
                                    "tag": "i",
                                }
                            }
                        },
                    },
                }
            )

        if result.success:
            return RenderedStringTemplateContent(
                **{
                    "content_block_type": "string_template",
                    "string_template": {
                        "template": "$icon",
                        "params": {"icon": "", "markdown_status_icon": "✅"},
                        "styling": {
                            "params": {
                                "icon": {
                                    "classes": [
                                        "fas",
                                        "fa-check-circle",
                                        "text-success",
                                    ],
                                    "tag": "i",
                                }
                            }
                        },
                    },
                    "styling": {
                        "parent": {
                            "classes": ["hide-succeeded-validation-target-child"]
                        }
                    },
                }
            )
        else:
            return RenderedStringTemplateContent(
                **{
                    "content_block_type": "string_template",
                    "string_template": {
                        "template": "$icon",
                        "params": {"icon": "", "markdown_status_icon": "❌"},
                        "styling": {
                            "params": {
                                "icon": {
                                    "tag": "i",
                                    "classes": ["fas", "fa-times", "text-danger"],
                                }
                            }
                        },
                    },
                }
            )

    @classmethod
    @renderer(renderer_type="renderer.diagnostic.unexpected_statement")
    def _diagnostic_unexpected_statement_renderer(
        cls,
        configuration=None,
        result=None,
        language=None,
        runtime_configuration=None,
        **kwargs,
    ):
        assert result, "Must provide a result object."
        success = result.success
        result_dict = result.result

        if result.exception_info["raised_exception"]:
            exception_message_template_str = (
                "\n\n$expectation_type raised an exception:\n$exception_message"
            )

            exception_message = RenderedStringTemplateContent(
                **{
                    "content_block_type": "string_template",
                    "string_template": {
                        "template": exception_message_template_str,
                        "params": {
                            "expectation_type": result.expectation_config.expectation_type,
                            "exception_message": result.exception_info[
                                "exception_message"
                            ],
                        },
                        "tag": "strong",
                        "styling": {
                            "classes": ["text-danger"],
                            "params": {
                                "exception_message": {"tag": "code"},
                                "expectation_type": {
                                    "classes": ["badge", "badge-danger", "mb-2"]
                                },
                            },
                        },
                    },
                }
            )

            exception_traceback_collapse = CollapseContent(
                **{
                    "collapse_toggle_link": "Show exception traceback...",
                    "collapse": [
                        RenderedStringTemplateContent(
                            **{
                                "content_block_type": "string_template",
                                "string_template": {
                                    "template": result.exception_info[
                                        "exception_traceback"
                                    ],
                                    "tag": "code",
                                },
                            }
                        )
                    ],
                }
            )

            return [exception_message, exception_traceback_collapse]

        if success or not result_dict.get("unexpected_count"):
            return []
        else:
            unexpected_count = num_to_str(
                result_dict["unexpected_count"], use_locale=True, precision=20
            )
            unexpected_percent = (
                num_to_str(result_dict["unexpected_percent"], precision=4) + "%"
            )
            element_count = num_to_str(
                result_dict["element_count"], use_locale=True, precision=20
            )

            template_str = (
                "\n\n$unexpected_count unexpected values found. "
                "$unexpected_percent of $element_count total rows."
            )

            return [
                RenderedStringTemplateContent(
                    **{
                        "content_block_type": "string_template",
                        "string_template": {
                            "template": template_str,
                            "params": {
                                "unexpected_count": unexpected_count,
                                "unexpected_percent": unexpected_percent,
                                "element_count": element_count,
                            },
                            "tag": "strong",
                            "styling": {"classes": ["text-danger"]},
                        },
                    }
                )
            ]

    @classmethod
    @renderer(renderer_type="renderer.diagnostic.unexpected_table")
    def _diagnostic_unexpected_table_renderer(
        cls,
        configuration=None,
        result=None,
        language=None,
        runtime_configuration=None,
        **kwargs,
    ):
        try:
            result_dict = result.result
        except KeyError:
            return None

        if result_dict is None:
            return None

        if not result_dict.get("partial_unexpected_list") and not result_dict.get(
            "partial_unexpected_counts"
        ):
            return None

        table_rows = []

        if result_dict.get("partial_unexpected_counts"):
            # We will check to see whether we have *all* of the unexpected values
            # accounted for in our count, and include counts if we do. If we do not,
            # we will use this as simply a better (non-repeating) source of
            # "sampled" unexpected values
            total_count = 0
            for unexpected_count_dict in result_dict.get("partial_unexpected_counts"):
                value = unexpected_count_dict.get("value")
                count = unexpected_count_dict.get("count")
                total_count += count
                if value is not None and value != "":
                    table_rows.append([value, count])
                elif value == "":
                    table_rows.append(["EMPTY", count])
                else:
                    table_rows.append(["null", count])

            # Check to see if we have *all* of the unexpected values accounted for. If so,
            # we show counts. If not, we only show "sampled" unexpected values.
            if total_count == result_dict.get("unexpected_count"):
                header_row = ["Unexpected Value", "Count"]
            else:
                header_row = ["Sampled Unexpected Values"]
                table_rows = [[row[0]] for row in table_rows]
        else:
            header_row = ["Sampled Unexpected Values"]
            sampled_values_set = set()
            for unexpected_value in result_dict.get("partial_unexpected_list"):
                if unexpected_value:
                    string_unexpected_value = str(unexpected_value)
                elif unexpected_value == "":
                    string_unexpected_value = "EMPTY"
                else:
                    string_unexpected_value = "null"
                if string_unexpected_value not in sampled_values_set:
                    table_rows.append([unexpected_value])
                    sampled_values_set.add(string_unexpected_value)

        unexpected_table_content_block = RenderedTableContent(
            **{
                "content_block_type": "table",
                "table": table_rows,
                "header_row": header_row,
                "styling": {
                    "body": {"classes": ["table-bordered", "table-sm", "mt-3"]}
                },
            }
        )

        return unexpected_table_content_block

    @classmethod
    def _get_observed_value_from_evr(self, result: ExpectationValidationResult) -> str:
        result_dict = result.result
        if result_dict is None:
            return "--"

        if result_dict.get("observed_value") is not None:
            observed_value = result_dict.get("observed_value")
            if isinstance(observed_value, (int, float)) and not isinstance(
                observed_value, bool
            ):
                return num_to_str(observed_value, precision=10, use_locale=True)
            return str(observed_value)
        elif result_dict.get("unexpected_percent") is not None:
            return (
                num_to_str(result_dict.get("unexpected_percent"), precision=5)
                + "% unexpected"
            )
        else:
            return "--"

    @classmethod
    @renderer(renderer_type="atomic.diagnostic.observed_value")
    def _atomic_diagnostic_observed_value(
        cls,
        configuration=None,
        result=None,
        language=None,
        runtime_configuration=None,
        **kwargs,
    ):
        """
        Rendering function that is utilized by GE Cloud Front-end
        """
        observed_value = cls._get_observed_value_from_evr(result=result)
        value_obj = renderedAtomicValueSchema.load(
            {
                "template": observed_value,
                "params": {},
                "schema": {"type": "com.superconductive.rendered.string"},
            }
        )
        rendered = RenderedAtomicContent(
            name="atomic.diagnostic.observed_value",
            value=value_obj,
            value_type="StringValueType",
        )
        return rendered

    @classmethod
    @renderer(renderer_type="renderer.diagnostic.observed_value")
    def _diagnostic_observed_value_renderer(
        cls,
        configuration=None,
        result=None,
        language=None,
        runtime_configuration=None,
        **kwargs,
    ):
        return cls._get_observed_value_from_evr(result=result)

    @classmethod
    def get_allowed_config_keys(cls):
        return cls.domain_keys + cls.success_keys + cls.runtime_keys

    def metrics_validate(
        self,
        metrics: Dict,
        configuration: Optional[ExpectationConfiguration] = None,
        runtime_configuration: dict = None,
        execution_engine: ExecutionEngine = None,
    ) -> ExpectationValidationResult:
        if configuration is None:
            configuration = self.configuration

        validation_dependencies: dict = self.get_validation_dependencies(
            configuration,
            execution_engine=execution_engine,
            runtime_configuration=runtime_configuration,
        )
        runtime_configuration["result_format"] = validation_dependencies[
            "result_format"
        ]
        requested_metrics = validation_dependencies["metrics"]

        provided_metrics = {}
        for name, metric_edge_key in requested_metrics.items():
            provided_metrics[name] = metrics[metric_edge_key.id]

        expectation_validation_result: Union[
            ExpectationValidationResult, dict
        ] = self._validate(
            configuration=configuration,
            metrics=provided_metrics,
            runtime_configuration=runtime_configuration,
            execution_engine=execution_engine,
        )
        evr: ExpectationValidationResult = self._build_evr(
            raw_response=expectation_validation_result, configuration=configuration
        )
        return evr

    @staticmethod
    def _build_evr(raw_response, configuration) -> ExpectationValidationResult:
        """_build_evr is a lightweight convenience wrapper handling cases where an Expectation implementor
        fails to return an EVR but returns the necessary components in a dictionary."""
        if not isinstance(raw_response, ExpectationValidationResult):
            if isinstance(raw_response, dict):
                evr = ExpectationValidationResult(**raw_response)
                evr.expectation_config = configuration
            else:
                raise GreatExpectationsError("Unable to build EVR")
        else:
            evr = raw_response
            evr.expectation_config = configuration
        return evr

    def get_validation_dependencies(
        self,
        configuration: Optional[ExpectationConfiguration] = None,
        execution_engine: Optional[ExecutionEngine] = None,
        runtime_configuration: Optional[dict] = None,
    ) -> dict:
        """Returns the result format and metrics required to validate this Expectation using the provided result format."""
        runtime_configuration = self.get_runtime_kwargs(
            configuration=configuration,
            runtime_configuration=runtime_configuration,
        )
        result_format: dict = runtime_configuration["result_format"]
        result_format = parse_result_format(result_format=result_format)
        return {
            "result_format": result_format,
            "metrics": {},
        }

    def get_domain_kwargs(
        self, configuration: Optional[ExpectationConfiguration] = None
    ):
        if not configuration:
            configuration = self.configuration

        domain_kwargs = {
            key: configuration.kwargs.get(key, self.default_kwarg_values.get(key))
            for key in self.domain_keys
        }
        # Process evaluation parameter dependencies

        missing_kwargs = set(self.domain_keys) - set(domain_kwargs.keys())
        if missing_kwargs:
            raise InvalidExpectationKwargsError(
                f"Missing domain kwargs: {list(missing_kwargs)}"
            )
        return domain_kwargs

    def get_success_kwargs(
        self, configuration: Optional[ExpectationConfiguration] = None
    ):
        if not configuration:
            configuration = self.configuration

        domain_kwargs = self.get_domain_kwargs(configuration)
        success_kwargs = {
            key: configuration.kwargs.get(key, self.default_kwarg_values.get(key))
            for key in self.success_keys
        }
        success_kwargs.update(domain_kwargs)
        return success_kwargs

    def get_runtime_kwargs(
        self,
        configuration: Optional[ExpectationConfiguration] = None,
        runtime_configuration: dict = None,
    ) -> dict:
        if not configuration:
            configuration = self.configuration

        configuration = deepcopy(configuration)

        if runtime_configuration:
            configuration.kwargs.update(runtime_configuration)

        success_kwargs = self.get_success_kwargs(configuration)
        runtime_kwargs = {
            key: configuration.kwargs.get(key, self.default_kwarg_values.get(key))
            for key in self.runtime_keys
        }
        runtime_kwargs.update(success_kwargs)

        runtime_kwargs["result_format"] = parse_result_format(
            runtime_kwargs["result_format"]
        )

        return runtime_kwargs

    def get_result_format(
        self,
        configuration: ExpectationConfiguration,
        runtime_configuration: dict = None,
    ) -> dict:
        default_result_format: Optional[
            Union[bool, str]
        ] = self.default_kwarg_values.get("result_format")
        configuration_result_format: dict = configuration.kwargs.get(
            "result_format", default_result_format
        )
        result_format: dict
        if runtime_configuration:
            result_format = runtime_configuration.get(
                "result_format",
                configuration_result_format,
            )
        else:
            result_format = configuration_result_format
        return result_format

    def validate_configuration(self, configuration: Optional[ExpectationConfiguration]):
        if configuration is None:
            configuration = self.configuration
        try:
            assert (
                configuration.expectation_type == self.expectation_type
            ), f"expectation configuration type {configuration.expectation_type} does not match expectation type {self.expectation_type}"
        except AssertionError as e:
            raise InvalidExpectationConfigurationError(str(e))
        return True

    def validate(
        self,
        validator: Validator,
        configuration: Optional[ExpectationConfiguration] = None,
        evaluation_parameters=None,
        interactive_evaluation=True,
        data_context=None,
        runtime_configuration=None,
    ):
        if configuration is None:
            configuration = deepcopy(self.configuration)

        configuration.process_evaluation_parameters(
            evaluation_parameters, interactive_evaluation, data_context
        )
        evr = validator.graph_validate(
            configurations=[configuration],
            runtime_configuration=runtime_configuration,
        )[0]

        return evr

    @property
    def configuration(self):
        if self._configuration is None:
            raise InvalidExpectationConfigurationError(
                "cannot access configuration: expectation has not yet been configured"
            )
        return self._configuration

<<<<<<< HEAD
    @classmethod
    def build_configuration(cls, *args, **kwargs):
        # Combine all arguments into a single new "all_args" dictionary to name positional parameters
        all_args = dict(zip(cls.validation_kwargs, args))
        all_args.update(kwargs)

        # Unpack display parameters; remove them from all_args if appropriate
        if "include_config" in kwargs:
            include_config = kwargs["include_config"]
            del all_args["include_config"]
        else:
            include_config = cls.default_expectation_args["include_config"]

        if "catch_exceptions" in kwargs:
            catch_exceptions = kwargs["catch_exceptions"]
            del all_args["catch_exceptions"]
        else:
            catch_exceptions = cls.default_expectation_args["catch_exceptions"]

        if "result_format" in kwargs:
            result_format = kwargs["result_format"]
        else:
            result_format = cls.default_expectation_args["result_format"]

        # Extract the meta object for use as a top-level expectation_config holder
        if "meta" in kwargs:
            meta = kwargs["meta"]
            del all_args["meta"]
        else:
            meta = None

        # Construct the expectation_config object
        return ExpectationConfiguration(
            expectation_type=cls.expectation_type,
            kwargs=convert_to_json_serializable(deepcopy(all_args)),
            meta=meta,
        )

    def run_diagnostics(self):
=======
    def run_diagnostics(self, pretty_print=True):
>>>>>>> 1607f6b2
        """
        Produce a diagnostic report about this expectation.
        The current uses for this method's output are
        using the JSON structure to populate the Public Expectation Gallery
        and enabling a fast devloop for developing new expectations where the
        contributors can quickly check the completeness of their expectations.

        The content of the report:
        * name and description
        * "library metadata", such as the GitHub usernames of the expectation's authors
        * the execution engines the expectation is implemented for
        * the implemented renderers
        * tests in "examples" member variable
        * the tests are executed against the execution engines for which the expectation
        is implemented and the output of the test runs is included in the report.

        At least one test case with include_in_gallery=True must be present in the examples to
        produce the metrics, renderers and execution engines parts of the report. This is due to
        a get_validation_dependencies requiring expectation_config as an argument.

        If errors are encountered in the process of running the diagnostics, they are assumed to be due to
        incompleteness of the Expectation's implementation (e.g., declaring a dependency on Metrics
        that do not exist). These errors are added under "errors" key in the report.

        :return: a dictionary view of the report
        """

        camel_name = self.__class__.__name__
        snake_name = camel_to_snake(self.__class__.__name__)
        docstring, short_description = self._get_docstring_and_short_description()
        library_metadata = self._get_library_metadata()

        report_obj = {
            "description": {
                "camel_name": camel_name,
                "snake_name": snake_name,
                "short_description": short_description,
                "docstring": docstring,
            },
            "library_metadata": library_metadata,
            "renderers": {},
            "examples": [],
            "metrics": [],
            "execution_engines": {},
            "test_report": [],
            "diagnostics_report": [],
        }

        # Generate artifacts from an example case
        gallery_examples = self._get_examples()
        report_obj.update({"examples": gallery_examples})

        if gallery_examples != []:
            example_data, example_test = self._choose_example(gallery_examples)

            # TODO: this should be creating a Batch using an engine
            test_batch = Batch(data=pd.DataFrame(example_data))

            expectation_config = ExpectationConfiguration(
                **{"expectation_type": snake_name, "kwargs": example_test}
            )

            validation_result = None
            try:
                validation_results = self._instantiate_example_validation_results(
                    test_batch=test_batch,
                    expectation_config=expectation_config,
                )
                validation_result = validation_results[0]
            except (
                GreatExpectationsError,
                AttributeError,
                ImportError,
                LookupError,
                ValueError,
                SyntaxError,
            ) as e:
                report_obj = self._add_error_to_diagnostics_report(
                    report_obj, e, traceback.format_exc()
                )

            if validation_result is not None:
                renderers = self._get_renderer_dict(
                    expectation_name=snake_name,
                    expectation_config=expectation_config,
                    validation_result=validation_result,
                )
                report_obj.update({"renderers": renderers})

            upstream_metrics = None
            try:
                upstream_metrics = self._get_upstream_metrics(expectation_config)
                report_obj.update({"metrics": upstream_metrics})
            except GreatExpectationsError as e:
                report_obj = self._add_error_to_diagnostics_report(
                    report_obj, e, traceback.format_exc()
                )

            introspected_execution_engines = None
            if upstream_metrics is not None:
                introspected_execution_engines = self._get_execution_engine_dict(
                    upstream_metrics=upstream_metrics,
                )
                report_obj.update({"execution_engines": introspected_execution_engines})

            try:
                tests = self._get_examples(return_only_gallery_examples=False)
                if len(tests) > 0:
                    if introspected_execution_engines is not None:
                        test_results = self._get_test_results(
                            snake_name,
                            tests,
                            introspected_execution_engines,
                        )
                        report_obj.update({"test_report": test_results})
            except Exception as e:
                report_obj = self._add_error_to_diagnostics_report(
                    report_obj, e, traceback.format_exc()
                )

        return report_obj

    def generate_diagnostic_checklist(self) -> str:
        """Runs self.run_diagnostics and generates a diagnostic checklist that looks something like this:

            Completeness checklist for ExpectColumnValuesToEqualThree__SecondIteration:
            ✔ library_metadata object exists
            ✔ Has a docstring, including a one-line short description
                ✔ "Expect values in this column to equal the number three."
            ✔ Has at least one positive and negative example case, and all test cases pass
            ✔ Core logic exists and passes tests on at least one Execution Engine

        This method is experimental.
        """

        diagnostics_report = self.run_diagnostics()

        checks: list(dict) = []

        # Check whether this Expectation has a library_metadata object
        checks.append(
            {
                "message": "library_metadata object exists",
                "passed": hasattr(self, "library_metadata")
                and type(self.library_metadata) == dict
                and set(self.library_metadata.keys())
                == {"maturity", "package", "tags", "contributors"},
            }
        )

        # Check whether this Expectation has an informative docstring
        message = "Has a docstring, including a one-line short description"
        if "short_description" in diagnostics_report["description"]:
            short_description = diagnostics_report["description"]["short_description"]
        else:
            short_description = None
        if short_description not in {"", "\n", "TODO: Add a docstring here", None}:
            checks.append(
                {
                    "message": message,
                    "sub_messages": [
                        {
                            "message": '"' + short_description + '"',
                            "passed": True,
                        }
                    ],
                    "passed": True,
                }
            )
        else:
            checks.append(
                {
                    "message": message,
                    "passed": False,
                }
            )

        # Check whether this Expectation has at least one positive and negative example case (and all test cases return the expected output)
        message = "Has at least one positive and negative example case, and all test cases pass"
        (
            positive_cases,
            negative_cases,
        ) = self._count_positive_and_negative_example_cases()
        (
            unexpected_cases,
            sub_messages,
        ) = self._count_unexpected_cases_and_get_sub_messages(
            diagnostics_report["test_report"]
        )
        passed = (
            (positive_cases > 0) and (negative_cases > 0) and (unexpected_cases == 0)
        )
        if passed:
            checks.append(
                {
                    "message": message,
                    "passed": passed,
                }
            )
        else:
            checks.append(
                {
                    "message": message,
                    "sub_messages": sub_messages,
                    "passed": passed,
                }
            )

        # Check whether core logic for this Expectation exists and passes tests on at least one Execution Engine
        message = "Core logic exists and passes tests on at least one Execution Engine"
        successful_execution_engines = 0
        sub_messages = []
        for k, v in diagnostics_report["execution_engines"].items():
            if v:
                successful_execution_engines += 1
            sub_messages += [
                {
                    "message": k,
                    "passed": v,
                }
            ]

        if successful_execution_engines > 0:
            checks.append(
                {
                    "message": message,
                    "passed": True,
                }
            )
        else:
            checks.append(
                {
                    "message": message,
                    "sub_messages": sub_messages,
                    "passed": False,
                }
            )

        output_message = self._convert_checks_into_output_message(checks)
        return output_message

    def _count_positive_and_negative_example_cases(self) -> Tuple[int, int]:
        """Scans self.examples and returns a 2-ple with the numbers of cases with success == True and success == False"""

        if not hasattr(self, "examples"):
            return 0, 0

        positive_cases: int = 0
        negative_cases: int = 0

        for dataset in self.examples:
            for test in dataset["tests"]:
                if test["out"]["success"] == True:
                    positive_cases += 1
                elif test["out"]["success"] == False:
                    negative_cases += 1

        return positive_cases, negative_cases

    @staticmethod
    def _count_unexpected_cases_and_get_sub_messages(test_report) -> Tuple[int, list]:
        """Scans self.examples and returns a 2-ple with the number of cases that did not pass, and a list of dictionaries containing each test title and whether or not it passed."""

        unexpected_cases: int = 0
        sub_messages: List[Dict] = []

        for test in test_report:
            passed = test["test_passed"] == "true"
            sub_messages.append(
                {
                    "message": test["test title"],
                    "passed": passed,
                }
            )
            if not passed:
                unexpected_cases += 1

        return unexpected_cases, sub_messages

    def _convert_checks_into_output_message(self, checks: List[dict]) -> str:
        """Converts a list of checks into an output string (potentially nested), with ✔ to indicate checks that passed."""

        output_message = f"Completeness checklist for {self.__class__.__name__}:"
        for check in checks:
            if check["passed"]:
                output_message += "\n ✔ " + check["message"]
            else:
                output_message += "\n   " + check["message"]

            if "sub_messages" in check:
                for sub_message in check["sub_messages"]:
                    if sub_message["passed"]:
                        output_message += "\n    ✔ " + sub_message["message"]
                    else:
                        output_message += "\n      " + sub_message["message"]
        output_message += "\n"

        return output_message

    @staticmethod
    def _add_error_to_diagnostics_report(
        report_obj: Dict, error: Exception, stack_trace: str
    ) -> dict:
        error_entries = report_obj.get("diagnostics_report")
        if error_entries is None:
            error_entries = []
            report_obj["diagnostics_report"] = error_entries

        error_entries.append(
            {
                "error_message": str(error),
                "stack_trace": stack_trace,
            }
        )

        return report_obj

    def _get_examples(self, return_only_gallery_examples=True) -> List[dict]:
        """
        Get a list of examples from the object's `examples` member variable.

        :param return_only_gallery_examples: if True, include only test examples where `include_in_gallery` is true
        :return: list of examples or [], if no examples exist
        """
        try:
            all_examples = self.examples
        except AttributeError:
            return []

        included_examples = []
        for example in all_examples:
            # print(example)

            included_tests = []
            for test in example["tests"]:
                if (
                    test.get("include_in_gallery") == True
                    or return_only_gallery_examples == False
                ):
                    included_tests.append(test)

            if len(included_tests) > 0:
                copied_example = deepcopy(example)
                copied_example["tests"] = included_tests
                included_examples.append(copied_example)

        return included_examples

    def _get_docstring_and_short_description(self) -> Tuple[str, str]:
        if self.__doc__ is not None:
            docstring = self.__doc__
            short_description = self.__doc__.split("\n")[0]
        else:
            docstring = ""
            short_description = ""

        return docstring, short_description

    @staticmethod
    def _choose_example(examples):
        example = examples[0]

        example_data = example["data"]
        example_test = example["tests"][0]["in"]

        return example_data, example_test

    @staticmethod
    def _instantiate_example_validation_results(
        test_batch: Batch,
        expectation_config: ExpectationConfiguration,
    ) -> List[ExpectationValidationResult]:

        validation_results = Validator(
            execution_engine=PandasExecutionEngine(), batches=[test_batch]
        ).graph_validate(configurations=[expectation_config])

        return validation_results

    @staticmethod
    def _get_supported_renderers(snake_name: str) -> List[str]:
        supported_renderers = list(_registered_renderers[snake_name].keys())
        supported_renderers.sort()
        return supported_renderers

    @staticmethod
    def _get_test_results(
        snake_name,
        examples,
        execution_engines,
    ):
        test_results = []

        exp_tests = generate_expectation_tests(
            snake_name,
            examples,
            expectation_execution_engines_dict=execution_engines,
        )

        for exp_test in exp_tests:
            try:
                evaluate_json_test_cfe(
                    validator=exp_test["validator_with_data"],
                    expectation_type=exp_test["expectation_type"],
                    test=exp_test["test"],
                )
                test_results.append(
                    {
                        "test title": exp_test["test"]["title"],
                        "backend": exp_test["backend"],
                        "test_passed": "true",
                    }
                )
            except Exception as e:
                test_results.append(
                    {
                        "test title": exp_test["test"]["title"],
                        "backend": exp_test["backend"],
                        "test_passed": "false",
                        "error_message": str(e),
                        "stack_trace": traceback.format_exc(),
                    }
                )

        return test_results

    from great_expectations.render.types import RenderedStringTemplateContent

    # NOTE: Abe 20201228: This method probably belong elsewhere. Putting it here for now.
    def _get_rendered_result_as_string(self, rendered_result):

        if type(rendered_result) == str:
            return rendered_result

        elif type(rendered_result) == list:
            sub_result_list = []
            for sub_result in rendered_result:
                res = self._get_rendered_result_as_string(sub_result)
                if res is not None:
                    sub_result_list.append(res)

            return "\n".join(sub_result_list)

        elif type(rendered_result) == RenderedStringTemplateContent:
            return rendered_result.__str__()

        else:
            pass
            # print(type(rendered_result))

    def _get_renderer_dict(
        self,
        expectation_name: str,
        expectation_config: ExpectationConfiguration,
        validation_result: ExpectationValidationResult,
        standard_renderers=None,
    ) -> Dict[str, Union[Dict[Union[str, Any], Union[Optional[str], Any]], list]]:
        if standard_renderers is None:
            standard_renderers = [
                "renderer.answer",
                "renderer.diagnostic.unexpected_statement",
                "renderer.diagnostic.observed_value",
                "renderer.diagnostic.status_icon",
                "renderer.diagnostic.unexpected_table",
                "renderer.prescriptive",
                "renderer.question",
            ]
        supported_renderers = self._get_supported_renderers(expectation_name)

        standard_renderer_dict = {}

        for renderer_name in standard_renderers:
            if renderer_name in supported_renderers:
                _, renderer = _registered_renderers[expectation_name][renderer_name]

                rendered_result = renderer(
                    configuration=expectation_config,
                    result=validation_result,
                )
                standard_renderer_dict[
                    renderer_name
                ] = self._get_rendered_result_as_string(rendered_result)

            else:
                standard_renderer_dict[renderer_name] = None

        return {
            "standard": standard_renderer_dict,
            "custom": [],
        }

    @staticmethod
    def _get_execution_engine_dict(
        upstream_metrics,
    ) -> dict:
        expectation_engines = {}
        for provider in [
            "PandasExecutionEngine",
            "SqlAlchemyExecutionEngine",
            "SparkDFExecutionEngine",
        ]:
            all_true = True
            for metric in upstream_metrics:
                if not provider in _registered_metrics[metric]["providers"]:
                    all_true = False
                    break

            expectation_engines[provider] = all_true

        return expectation_engines

    def _get_upstream_metrics(self, expectation_config) -> List[str]:
        # NOTE: Abe 20210102: Strictly speaking, identifying upstream metrics shouldn't need to rely on an expectation config.
        # There's probably some part of get_validation_dependencies that can be factored out to remove the dependency.
        validation_dependencies = self.get_validation_dependencies(
            configuration=expectation_config
        )

        return list(validation_dependencies["metrics"].keys())

    def _get_library_metadata(self):
        library_metadata = {
            "maturity": None,
            "package": None,
            "tags": [],
            "contributors": [],
        }

        if hasattr(self, "library_metadata"):
            library_metadata.update(self.library_metadata)

        return library_metadata


class TableExpectation(Expectation, ABC):
    domain_keys = (
        "batch_id",
        "table",
        "row_condition",
        "condition_parser",
    )
    metric_dependencies = tuple()
    domain_type = MetricDomainTypes.TABLE

    def get_validation_dependencies(
        self,
        configuration: Optional[ExpectationConfiguration] = None,
        execution_engine: Optional[ExecutionEngine] = None,
        runtime_configuration: Optional[dict] = None,
    ):
        dependencies = super().get_validation_dependencies(
            configuration, execution_engine, runtime_configuration
        )
        for metric_name in self.metric_dependencies:
            metric_kwargs = get_metric_kwargs(
                metric_name=metric_name,
                configuration=configuration,
                runtime_configuration=runtime_configuration,
            )
            dependencies["metrics"][metric_name] = MetricConfiguration(
                metric_name=metric_name,
                metric_domain_kwargs=metric_kwargs["metric_domain_kwargs"],
                metric_value_kwargs=metric_kwargs["metric_value_kwargs"],
            )

        return dependencies

    @staticmethod
    def validate_metric_value_between_configuration(
        configuration: Optional[ExpectationConfiguration],
    ):
        # Validating that Minimum and Maximum values are of the proper format and type
        min_val = None
        max_val = None

        if "min_value" in configuration.kwargs:
            min_val = configuration.kwargs["min_value"]

        if "max_value" in configuration.kwargs:
            max_val = configuration.kwargs["max_value"]

        try:
            assert (
                min_val is None
                or is_parseable_date(min_val)
                or isinstance(min_val, (float, int, dict))
            ), "Provided min threshold must be a datetime (for datetime columns) or number"
            if isinstance(min_val, dict):
                assert (
                    "$PARAMETER" in min_val
                ), 'Evaluation Parameter dict for min_value kwarg must have "$PARAMETER" key'

            assert (
                max_val is None
                or is_parseable_date(max_val)
                or isinstance(max_val, (float, int, dict))
            ), "Provided max threshold must be a datetime (for datetime columns) or number"
            if isinstance(max_val, dict):
                assert (
                    "$PARAMETER" in max_val
                ), 'Evaluation Parameter dict for max_value kwarg must have "$PARAMETER" key'

        except AssertionError as e:
            raise InvalidExpectationConfigurationError(str(e))

        if min_val is not None and max_val is not None and min_val > max_val:
            raise InvalidExpectationConfigurationError(
                "Minimum Threshold cannot be larger than Maximum Threshold"
            )

        return True

    def _validate_metric_value_between(
        self,
        metric_name,
        configuration: ExpectationConfiguration,
        metrics: Dict,
        runtime_configuration: dict = None,
        execution_engine: ExecutionEngine = None,
    ):
        metric_value = metrics.get(metric_name)

        if metric_value is None:
            return {"success": False, "result": {"observed_value": metric_value}}

        # Obtaining components needed for validation
        min_value = self.get_success_kwargs(configuration).get("min_value")
        strict_min = self.get_success_kwargs(configuration).get("strict_min")
        max_value = self.get_success_kwargs(configuration).get("max_value")
        strict_max = self.get_success_kwargs(configuration).get("strict_max")

        parse_strings_as_datetimes = self.get_success_kwargs(configuration).get(
            "parse_strings_as_datetimes"
        )

        if parse_strings_as_datetimes:
            warnings.warn(
                """The parameter "parse_strings_as_datetimes" is no longer supported and will be deprecated in a \
future release.  Please update code accordingly.
""",
                DeprecationWarning,
            )

            if min_value is not None:
                try:
                    min_value = parse(min_value)
                except TypeError:
                    pass

            if max_value is not None:
                try:
                    max_value = parse(max_value)
                except TypeError:
                    pass

        # Checking if mean lies between thresholds
        if min_value is not None:
            if strict_min:
                above_min = metric_value > min_value
            else:
                above_min = metric_value >= min_value
        else:
            above_min = True

        if max_value is not None:
            if strict_max:
                below_max = metric_value < max_value
            else:
                below_max = metric_value <= max_value
        else:
            below_max = True

        success = above_min and below_max

        return {"success": success, "result": {"observed_value": metric_value}}


class ColumnExpectation(TableExpectation, ABC):
    domain_keys = ("batch_id", "table", "column", "row_condition", "condition_parser")
    domain_type = MetricDomainTypes.COLUMN

    def validate_configuration(self, configuration: Optional[ExpectationConfiguration]):
        # Ensuring basic configuration parameters are properly set
        try:
            assert (
                "column" in configuration.kwargs
            ), "'column' parameter is required for column expectations"
        except AssertionError as e:
            raise InvalidExpectationConfigurationError(str(e))
        return True


class ColumnMapExpectation(TableExpectation, ABC):
    map_metric = None
    domain_keys = ("batch_id", "table", "column", "row_condition", "condition_parser")
    domain_type = MetricDomainTypes.COLUMN
    success_keys = ("mostly",)
    default_kwarg_values = {
        "row_condition": None,
        "condition_parser": None,  # we expect this to be explicitly set whenever a row_condition is passed
        "mostly": 1,
        "result_format": "BASIC",
        "include_config": True,
        "catch_exceptions": True,
    }

    @classmethod
    def is_abstract(cls):
        return cls.map_metric is None or super().is_abstract()

    def validate_configuration(self, configuration: Optional[ExpectationConfiguration]):
        if not super().validate_configuration(configuration):
            return False
        try:
            assert (
                "column" in configuration.kwargs
            ), "'column' parameter is required for column map expectations"
            if "mostly" in configuration.kwargs:
                mostly = configuration.kwargs["mostly"]
                assert isinstance(
                    mostly, (int, float)
                ), "'mostly' parameter must be an integer or float"
                assert 0 <= mostly <= 1, "'mostly' parameter must be between 0 and 1"
        except AssertionError as e:
            raise InvalidExpectationConfigurationError(str(e))
        return True

    def get_validation_dependencies(
        self,
        configuration: Optional[ExpectationConfiguration] = None,
        execution_engine: Optional[ExecutionEngine] = None,
        runtime_configuration: Optional[dict] = None,
    ):
        dependencies = super().get_validation_dependencies(
            configuration, execution_engine, runtime_configuration
        )
        assert isinstance(
            self.map_metric, str
        ), "ColumnMapExpectation must override get_validation_dependencies or declare exactly one map_metric"
        assert (
            self.metric_dependencies == tuple()
        ), "ColumnMapExpectation must be configured using map_metric, and cannot have metric_dependencies declared."
        # convenient name for updates

        metric_dependencies = dependencies["metrics"]

        metric_kwargs = get_metric_kwargs(
            metric_name="column_values.nonnull.unexpected_count",
            configuration=configuration,
            runtime_configuration=runtime_configuration,
        )
        metric_dependencies[
            "column_values.nonnull.unexpected_count"
        ] = MetricConfiguration(
            "column_values.nonnull.unexpected_count",
            metric_domain_kwargs=metric_kwargs["metric_domain_kwargs"],
            metric_value_kwargs=metric_kwargs["metric_value_kwargs"],
        )
        metric_kwargs = get_metric_kwargs(
            metric_name=self.map_metric + ".unexpected_count",
            configuration=configuration,
            runtime_configuration=runtime_configuration,
        )
        metric_dependencies[
            self.map_metric + ".unexpected_count"
        ] = MetricConfiguration(
            self.map_metric + ".unexpected_count",
            metric_domain_kwargs=metric_kwargs["metric_domain_kwargs"],
            metric_value_kwargs=metric_kwargs["metric_value_kwargs"],
        )

        metric_kwargs = get_metric_kwargs(
            metric_name="table.row_count",
            configuration=configuration,
            runtime_configuration=runtime_configuration,
        )
        metric_dependencies["table.row_count"] = MetricConfiguration(
            metric_name="table.row_count",
            metric_domain_kwargs=metric_kwargs["metric_domain_kwargs"],
            metric_value_kwargs=metric_kwargs["metric_value_kwargs"],
        )

        result_format_str = dependencies["result_format"].get("result_format")
        include_unexpected_rows = dependencies["result_format"].get(
            "include_unexpected_rows"
        )

        if result_format_str == "BOOLEAN_ONLY":
            return dependencies

        metric_kwargs = get_metric_kwargs(
            self.map_metric + ".unexpected_values",
            configuration=configuration,
            runtime_configuration=runtime_configuration,
        )
        metric_dependencies[
            self.map_metric + ".unexpected_values"
        ] = MetricConfiguration(
            metric_name=self.map_metric + ".unexpected_values",
            metric_domain_kwargs=metric_kwargs["metric_domain_kwargs"],
            metric_value_kwargs=metric_kwargs["metric_value_kwargs"],
        )

        if include_unexpected_rows:
            metric_kwargs = get_metric_kwargs(
                self.map_metric + ".unexpected_rows",
                configuration=configuration,
                runtime_configuration=runtime_configuration,
            )
            metric_dependencies[
                self.map_metric + ".unexpected_rows"
            ] = MetricConfiguration(
                metric_name=self.map_metric + ".unexpected_rows",
                metric_domain_kwargs=metric_kwargs["metric_domain_kwargs"],
                metric_value_kwargs=metric_kwargs["metric_value_kwargs"],
            )

        if result_format_str in ["BASIC", "SUMMARY"]:
            return dependencies

        if include_unexpected_rows:
            metric_kwargs = get_metric_kwargs(
                self.map_metric + ".unexpected_rows",
                configuration=configuration,
                runtime_configuration=runtime_configuration,
            )
            metric_dependencies[
                self.map_metric + ".unexpected_rows"
            ] = MetricConfiguration(
                metric_name=self.map_metric + ".unexpected_rows",
                metric_domain_kwargs=metric_kwargs["metric_domain_kwargs"],
                metric_value_kwargs=metric_kwargs["metric_value_kwargs"],
            )

        if isinstance(execution_engine, PandasExecutionEngine):
            metric_kwargs = get_metric_kwargs(
                self.map_metric + ".unexpected_index_list",
                configuration=configuration,
                runtime_configuration=runtime_configuration,
            )
            metric_dependencies[
                self.map_metric + ".unexpected_index_list"
            ] = MetricConfiguration(
                metric_name=self.map_metric + ".unexpected_index_list",
                metric_domain_kwargs=metric_kwargs["metric_domain_kwargs"],
                metric_value_kwargs=metric_kwargs["metric_value_kwargs"],
            )

        return dependencies

    def _validate(
        self,
        configuration: ExpectationConfiguration,
        metrics: Dict,
        runtime_configuration: dict = None,
        execution_engine: ExecutionEngine = None,
    ):
        result_format = self.get_result_format(
            configuration=configuration, runtime_configuration=runtime_configuration
        )
        include_unexpected_rows = result_format.get("include_unexpected_rows")

        mostly = self.get_success_kwargs().get(
            "mostly", self.default_kwarg_values.get("mostly")
        )
        total_count = metrics.get("table.row_count")
        null_count = metrics.get("column_values.nonnull.unexpected_count")
        unexpected_count = metrics.get(self.map_metric + ".unexpected_count")
        unexpected_values = metrics.get(self.map_metric + ".unexpected_values")
        unexpected_index_list = metrics.get(self.map_metric + ".unexpected_index_list")
        unexpected_rows = None
        if include_unexpected_rows:
            unexpected_rows = metrics.get(self.map_metric + ".unexpected_rows")

        if total_count is None or null_count is None:
            total_count = nonnull_count = 0
        else:
            nonnull_count = total_count - null_count

        success = None
        if total_count == 0 or nonnull_count == 0:
            # Vacuously true
            success = True
        elif nonnull_count > 0:
            success_ratio = float(nonnull_count - unexpected_count) / nonnull_count
            success = success_ratio >= mostly

        return _format_map_output(
            result_format=parse_result_format(result_format),
            success=success,
            element_count=total_count,
            nonnull_count=nonnull_count,
            unexpected_count=unexpected_count,
            unexpected_list=unexpected_values,
            unexpected_index_list=unexpected_index_list,
            unexpected_rows=unexpected_rows,
        )


class ColumnPairMapExpectation(TableExpectation, ABC):
    map_metric = None
    domain_keys = (
        "batch_id",
        "table",
        "column_A",
        "column_B",
        "row_condition",
        "condition_parser",
    )
    domain_type = MetricDomainTypes.COLUMN_PAIR
    success_keys = ("mostly",)
    default_kwarg_values = {
        "row_condition": None,
        "condition_parser": None,  # we expect this to be explicitly set whenever a row_condition is passed
        "mostly": 1,
        "result_format": "BASIC",
        "include_config": True,
        "catch_exceptions": True,
    }

    @classmethod
    def is_abstract(cls):
        return cls.map_metric is None or super().is_abstract()

    def validate_configuration(self, configuration: Optional[ExpectationConfiguration]):
        if not super().validate_configuration(configuration):
            return False
        try:
            assert (
                "column_A" in configuration.kwargs
            ), "'column_A' parameter is required for column pair map expectations"
            assert (
                "column_B" in configuration.kwargs
            ), "'column_B' parameter is required for column pair map expectations"
            if "mostly" in configuration.kwargs:
                mostly = configuration.kwargs["mostly"]
                assert isinstance(
                    mostly, (int, float)
                ), "'mostly' parameter must be an integer or float"
                assert 0 <= mostly <= 1, "'mostly' parameter must be between 0 and 1"
        except AssertionError as e:
            raise InvalidExpectationConfigurationError(str(e))
        return True

    def get_validation_dependencies(
        self,
        configuration: Optional[ExpectationConfiguration] = None,
        execution_engine: Optional[ExecutionEngine] = None,
        runtime_configuration: Optional[dict] = None,
    ):
        dependencies = super().get_validation_dependencies(
            configuration, execution_engine, runtime_configuration
        )
        assert isinstance(
            self.map_metric, str
        ), "ColumnPairMapExpectation must override get_validation_dependencies or declare exactly one map_metric"
        assert (
            self.metric_dependencies == tuple()
        ), "ColumnPairMapExpectation must be configured using map_metric, and cannot have metric_dependencies declared."
        # convenient name for updates

        metric_dependencies = dependencies["metrics"]

        metric_kwargs = get_metric_kwargs(
            metric_name=self.map_metric + ".unexpected_count",
            configuration=configuration,
            runtime_configuration=runtime_configuration,
        )
        metric_dependencies[
            self.map_metric + ".unexpected_count"
        ] = MetricConfiguration(
            self.map_metric + ".unexpected_count",
            metric_domain_kwargs=metric_kwargs["metric_domain_kwargs"],
            metric_value_kwargs=metric_kwargs["metric_value_kwargs"],
        )

        metric_kwargs = get_metric_kwargs(
            metric_name="table.row_count",
            configuration=configuration,
            runtime_configuration=runtime_configuration,
        )
        metric_dependencies["table.row_count"] = MetricConfiguration(
            metric_name="table.row_count",
            metric_domain_kwargs=metric_kwargs["metric_domain_kwargs"],
            metric_value_kwargs=metric_kwargs["metric_value_kwargs"],
        )

        metric_kwargs = get_metric_kwargs(
            self.map_metric + ".filtered_row_count",
            configuration=configuration,
            runtime_configuration=runtime_configuration,
        )
        metric_dependencies[
            self.map_metric + ".filtered_row_count"
        ] = MetricConfiguration(
            metric_name=self.map_metric + ".filtered_row_count",
            metric_domain_kwargs=metric_kwargs["metric_domain_kwargs"],
            metric_value_kwargs=metric_kwargs["metric_value_kwargs"],
        )

        result_format_str = dependencies["result_format"].get("result_format")
        include_unexpected_rows = dependencies["result_format"].get(
            "include_unexpected_rows"
        )

        if result_format_str == "BOOLEAN_ONLY":
            return dependencies

        metric_kwargs = get_metric_kwargs(
            self.map_metric + ".unexpected_values",
            configuration=configuration,
            runtime_configuration=runtime_configuration,
        )
        metric_dependencies[
            self.map_metric + ".unexpected_values"
        ] = MetricConfiguration(
            metric_name=self.map_metric + ".unexpected_values",
            metric_domain_kwargs=metric_kwargs["metric_domain_kwargs"],
            metric_value_kwargs=metric_kwargs["metric_value_kwargs"],
        )

        if result_format_str in ["BASIC", "SUMMARY"]:
            return dependencies

        if include_unexpected_rows:
            metric_kwargs = get_metric_kwargs(
                self.map_metric + ".unexpected_rows",
                configuration=configuration,
                runtime_configuration=runtime_configuration,
            )
            metric_dependencies[
                self.map_metric + ".unexpected_rows"
            ] = MetricConfiguration(
                metric_name=self.map_metric + ".unexpected_rows",
                metric_domain_kwargs=metric_kwargs["metric_domain_kwargs"],
                metric_value_kwargs=metric_kwargs["metric_value_kwargs"],
            )

        if isinstance(execution_engine, PandasExecutionEngine):
            metric_kwargs = get_metric_kwargs(
                self.map_metric + ".unexpected_index_list",
                configuration=configuration,
                runtime_configuration=runtime_configuration,
            )
            metric_dependencies[
                self.map_metric + ".unexpected_index_list"
            ] = MetricConfiguration(
                metric_name=self.map_metric + ".unexpected_index_list",
                metric_domain_kwargs=metric_kwargs["metric_domain_kwargs"],
                metric_value_kwargs=metric_kwargs["metric_value_kwargs"],
            )

        return dependencies

    def _validate(
        self,
        configuration: ExpectationConfiguration,
        metrics: Dict,
        runtime_configuration: dict = None,
        execution_engine: ExecutionEngine = None,
    ):
        result_format = self.get_result_format(
            configuration=configuration, runtime_configuration=runtime_configuration
        )
        mostly = self.get_success_kwargs().get(
            "mostly", self.default_kwarg_values.get("mostly")
        )
        total_count = metrics.get("table.row_count")
        unexpected_count = metrics.get(self.map_metric + ".unexpected_count")
        unexpected_values = metrics.get(self.map_metric + ".unexpected_values")
        unexpected_index_list = metrics.get(self.map_metric + ".unexpected_index_list")
        filtered_row_count = metrics.get(self.map_metric + ".filtered_row_count")

        if (
            total_count is None
            or filtered_row_count is None
            or total_count == 0
            or filtered_row_count == 0
        ):
            # Vacuously true
            success = True
        else:
            success_ratio = (
                float(filtered_row_count - unexpected_count) / filtered_row_count
            )
            success = success_ratio >= mostly

        return _format_map_output(
            result_format=parse_result_format(result_format),
            success=success,
            element_count=total_count,
            nonnull_count=filtered_row_count,
            unexpected_count=unexpected_count,
            unexpected_list=unexpected_values,
            unexpected_index_list=unexpected_index_list,
        )


class MulticolumnMapExpectation(TableExpectation, ABC):
    map_metric = None
    domain_keys = (
        "batch_id",
        "table",
        "column_list",
        "row_condition",
        "condition_parser",
        "ignore_row_if",
    )
    domain_type = MetricDomainTypes.MULTICOLUMN
    success_keys = tuple()
    default_kwarg_values = {
        "row_condition": None,
        "condition_parser": None,  # we expect this to be explicitly set whenever a row_condition is passed
        "ignore_row_if": "all_value_are_missing",
        "result_format": "BASIC",
        "include_config": True,
        "catch_exceptions": True,
    }

    @classmethod
    def is_abstract(cls):
        return cls.map_metric is None or super().is_abstract()

    def validate_configuration(self, configuration: Optional[ExpectationConfiguration]):
        if not super().validate_configuration(configuration):
            return False
        try:
            assert (
                "column_list" in configuration.kwargs
            ), "'column_list' parameter is required for multicolumn map expectations"
        except AssertionError as e:
            raise InvalidExpectationConfigurationError(str(e))
        return True

    def get_validation_dependencies(
        self,
        configuration: Optional[ExpectationConfiguration] = None,
        execution_engine: Optional[ExecutionEngine] = None,
        runtime_configuration: Optional[dict] = None,
    ):
        dependencies = super().get_validation_dependencies(
            configuration, execution_engine, runtime_configuration
        )
        assert isinstance(
            self.map_metric, str
        ), "MulticolumnMapExpectation must override get_validation_dependencies or declare exactly one map_metric"
        assert (
            self.metric_dependencies == tuple()
        ), "MulticolumnMapExpectation must be configured using map_metric, and cannot have metric_dependencies declared."
        # convenient name for updates

        metric_dependencies = dependencies["metrics"]

        metric_kwargs = get_metric_kwargs(
            metric_name=self.map_metric + ".unexpected_count",
            configuration=configuration,
            runtime_configuration=runtime_configuration,
        )
        metric_dependencies[
            self.map_metric + ".unexpected_count"
        ] = MetricConfiguration(
            self.map_metric + ".unexpected_count",
            metric_domain_kwargs=metric_kwargs["metric_domain_kwargs"],
            metric_value_kwargs=metric_kwargs["metric_value_kwargs"],
        )

        metric_kwargs = get_metric_kwargs(
            metric_name="table.row_count",
            configuration=configuration,
            runtime_configuration=runtime_configuration,
        )
        metric_dependencies["table.row_count"] = MetricConfiguration(
            metric_name="table.row_count",
            metric_domain_kwargs=metric_kwargs["metric_domain_kwargs"],
            metric_value_kwargs=metric_kwargs["metric_value_kwargs"],
        )

        metric_kwargs = get_metric_kwargs(
            self.map_metric + ".filtered_row_count",
            configuration=configuration,
            runtime_configuration=runtime_configuration,
        )
        metric_dependencies[
            self.map_metric + ".filtered_row_count"
        ] = MetricConfiguration(
            metric_name=self.map_metric + ".filtered_row_count",
            metric_domain_kwargs=metric_kwargs["metric_domain_kwargs"],
            metric_value_kwargs=metric_kwargs["metric_value_kwargs"],
        )

        result_format_str = dependencies["result_format"].get("result_format")
        include_unexpected_rows = dependencies["result_format"].get(
            "include_unexpected_rows"
        )

        if result_format_str == "BOOLEAN_ONLY":
            return dependencies

        metric_kwargs = get_metric_kwargs(
            self.map_metric + ".unexpected_values",
            configuration=configuration,
            runtime_configuration=runtime_configuration,
        )
        metric_dependencies[
            self.map_metric + ".unexpected_values"
        ] = MetricConfiguration(
            metric_name=self.map_metric + ".unexpected_values",
            metric_domain_kwargs=metric_kwargs["metric_domain_kwargs"],
            metric_value_kwargs=metric_kwargs["metric_value_kwargs"],
        )

        if result_format_str in ["BASIC", "SUMMARY"]:
            return dependencies

        if include_unexpected_rows:
            metric_kwargs = get_metric_kwargs(
                self.map_metric + ".unexpected_rows",
                configuration=configuration,
                runtime_configuration=runtime_configuration,
            )
            metric_dependencies[
                self.map_metric + ".unexpected_rows"
            ] = MetricConfiguration(
                metric_name=self.map_metric + ".unexpected_rows",
                metric_domain_kwargs=metric_kwargs["metric_domain_kwargs"],
                metric_value_kwargs=metric_kwargs["metric_value_kwargs"],
            )

        if isinstance(execution_engine, PandasExecutionEngine):
            metric_kwargs = get_metric_kwargs(
                self.map_metric + ".unexpected_index_list",
                configuration=configuration,
                runtime_configuration=runtime_configuration,
            )
            metric_dependencies[
                self.map_metric + ".unexpected_index_list"
            ] = MetricConfiguration(
                metric_name=self.map_metric + ".unexpected_index_list",
                metric_domain_kwargs=metric_kwargs["metric_domain_kwargs"],
                metric_value_kwargs=metric_kwargs["metric_value_kwargs"],
            )

        return dependencies

    def _validate(
        self,
        configuration: ExpectationConfiguration,
        metrics: Dict,
        runtime_configuration: dict = None,
        execution_engine: ExecutionEngine = None,
    ):
        result_format = self.get_result_format(
            configuration=configuration, runtime_configuration=runtime_configuration
        )
        total_count = metrics.get("table.row_count")
        unexpected_count = metrics.get(self.map_metric + ".unexpected_count")
        unexpected_values = metrics.get(self.map_metric + ".unexpected_values")
        unexpected_index_list = metrics.get(self.map_metric + ".unexpected_index_list")
        filtered_row_count = metrics.get(self.map_metric + ".filtered_row_count")

        if (
            total_count is None
            or filtered_row_count is None
            or total_count == 0
            or filtered_row_count == 0
        ):
            # Vacuously true
            success = True
        else:
            success = unexpected_count == 0

        return _format_map_output(
            result_format=parse_result_format(result_format),
            success=success,
            element_count=total_count,
            nonnull_count=filtered_row_count,
            unexpected_count=unexpected_count,
            unexpected_list=unexpected_values,
            unexpected_index_list=unexpected_index_list,
        )


def _format_map_output(
    result_format,
    success,
    element_count,
    nonnull_count,
    unexpected_count,
    unexpected_list,
    unexpected_index_list,
    unexpected_rows=None,
):
    """Helper function to construct expectation result objects for map_expectations (such as column_map_expectation
    and file_lines_map_expectation).

    Expectations support four result_formats: BOOLEAN_ONLY, BASIC, SUMMARY, and COMPLETE.
    In each case, the object returned has a different set of populated fields.
    See :ref:`result_format` for more information.

    This function handles the logic for mapping those fields for column_map_expectations.
    """
    # NB: unexpected_count parameter is explicit some implementing classes may limit the length of unexpected_list
    # Incrementally add to result and return when all values for the specified level are present
    return_obj = {"success": success}

    if result_format["result_format"] == "BOOLEAN_ONLY":
        return return_obj

    skip_missing = False

    if nonnull_count is None:
        missing_count = None
        skip_missing: bool = True
    else:
        missing_count = element_count - nonnull_count

    if element_count > 0:
        unexpected_percent_total = unexpected_count / element_count * 100

        if not skip_missing:
            missing_percent = missing_count / element_count * 100
            if nonnull_count > 0:
                unexpected_percent_nonmissing = unexpected_count / nonnull_count * 100
            else:
                unexpected_percent_nonmissing = None
        else:
            unexpected_percent_nonmissing = unexpected_percent_total

    else:
        missing_percent = None
        unexpected_percent_total = None
        unexpected_percent_nonmissing = None

    return_obj["result"] = {
        "element_count": element_count,
        "unexpected_count": unexpected_count,
        "unexpected_percent": unexpected_percent_nonmissing,
        "partial_unexpected_list": unexpected_list[
            : result_format["partial_unexpected_count"]
        ],
    }

    if not skip_missing:
        return_obj["result"]["missing_count"] = missing_count
        return_obj["result"]["missing_percent"] = missing_percent
        return_obj["result"]["unexpected_percent_total"] = unexpected_percent_total
        return_obj["result"][
            "unexpected_percent_nonmissing"
        ] = unexpected_percent_nonmissing

    if result_format["include_unexpected_rows"]:
        return_obj["result"].update(
            {
                "unexpected_rows": unexpected_rows,
            }
        )

    if result_format["result_format"] == "BASIC":
        return return_obj

    # Try to return the most common values, if possible.
    partial_unexpected_counts = None
    if 0 < result_format.get("partial_unexpected_count"):
        try:
            partial_unexpected_counts = [
                {"value": key, "count": value}
                for key, value in sorted(
                    Counter(unexpected_list).most_common(
                        result_format["partial_unexpected_count"]
                    ),
                    key=lambda x: (-x[1], x[0]),
                )
            ]
        except TypeError:
            partial_unexpected_counts = [
                "partial_exception_counts requires a hashable type"
            ]
        finally:
            return_obj["result"].update(
                {
                    "partial_unexpected_index_list": unexpected_index_list[
                        : result_format["partial_unexpected_count"]
                    ]
                    if unexpected_index_list is not None
                    else None,
                    "partial_unexpected_counts": partial_unexpected_counts,
                }
            )

    if result_format["result_format"] == "SUMMARY":
        return return_obj

    return_obj["result"].update(
        {
            "unexpected_list": unexpected_list,
            "unexpected_index_list": unexpected_index_list,
        }
    )

    if result_format["result_format"] == "COMPLETE":
        return return_obj

    raise ValueError("Unknown result_format {}.".format(result_format["result_format"]))<|MERGE_RESOLUTION|>--- conflicted
+++ resolved
@@ -837,7 +837,6 @@
             )
         return self._configuration
 
-<<<<<<< HEAD
     @classmethod
     def build_configuration(cls, *args, **kwargs):
         # Combine all arguments into a single new "all_args" dictionary to name positional parameters
@@ -876,10 +875,8 @@
             meta=meta,
         )
 
-    def run_diagnostics(self):
-=======
+
     def run_diagnostics(self, pretty_print=True):
->>>>>>> 1607f6b2
         """
         Produce a diagnostic report about this expectation.
         The current uses for this method's output are
