--- conflicted
+++ resolved
@@ -15,15 +15,10 @@
 import datetime
 import warnings
 
-<<<<<<< HEAD
 from great_expectations.core import ExpectationSuite, NamespaceAwareExpectationSuite
 from great_expectations.data_context.types.base import DataContextConfig, dataContextConfigSchema
 from great_expectations.data_context.util import file_relative_path
 from .util import safe_mmkdir, substitute_all_config_variables
-=======
-from great_expectations.util import file_relative_path
-from .util import safe_mmkdir, substitute_all_config_variables, substitute_config_variable
->>>>>>> 8155b1f2
 from ..types.base import DotDict
 
 import great_expectations.exceptions as ge_exceptions
@@ -215,13 +210,10 @@
                 exist_ok=True
             )
 
-<<<<<<< HEAD
-=======
         notebook_path = os.path.join(base_dir, "notebooks")
         for subdir in cls.NOTEBOOK_SUBDIRECTORIES:
             safe_mmkdir(os.path.join(notebook_path, subdir), exist_ok=True)
 
->>>>>>> 8155b1f2
     @classmethod
     def scaffold_custom_data_docs(cls, plugins_dir):
         """Copy custom data docs templates"""
@@ -268,12 +260,8 @@
 
         self._project_config = project_config
         # FIXME: This should just be a property
-<<<<<<< HEAD
         self._project_config_with_variables_substituted = copy.deepcopy(self.get_config_with_variables_substituted())
-=======
->>>>>>> 8155b1f2
         self._context_root_directory = os.path.abspath(context_root_dir)
-        self._project_config_with_variables_substituted = dict(**self.get_config_with_variables_substituted())
 
         # Init plugins
         sys.path.append(self.plugins_directory)
@@ -294,12 +282,7 @@
         # However, for now, I'm adding this check, to avoid having to migrate all the test fixtures
         # while still experimenting with the workings of validation operators and actions.
         if "validation_operators" in self._project_config:
-<<<<<<< HEAD
             for validation_operator_name, validation_operator_config in self._project_config_with_variables_substituted["validation_operators"].items():
-=======
-            for validation_operator_name, validation_operator_config in \
-                    self._project_config_with_variables_substituted["validation_operators"].items():
->>>>>>> 8155b1f2
                 self.add_validation_operator(
                     validation_operator_name,
                     validation_operator_config,
@@ -347,12 +330,7 @@
         """
 
         self._project_config["stores"][store_name] = store_config
-<<<<<<< HEAD
         self._project_config_with_variables_substituted["stores"][store_name] = self.get_config_with_variables_substituted(config=store_config)
-=======
-        self._project_config_with_variables_substituted["stores"][store_name] = \
-            self.get_config_with_variables_substituted(config=store_config)
->>>>>>> 8155b1f2
         new_store = instantiate_class_from_config(
             config=self._project_config_with_variables_substituted["stores"][store_name],
             runtime_config={
@@ -377,12 +355,7 @@
         """
 
         self._project_config["validation_operators"][validation_operator_name] = validation_operator_config
-<<<<<<< HEAD
         self._project_config_with_variables_substituted["validation_operators"][validation_operator_name] = self.get_config_with_variables_substituted(config=validation_operator_config)
-=======
-        self._project_config_with_variables_substituted["validation_operators"][validation_operator_name] = \
-            self.get_config_with_variables_substituted(config=validation_operator_config)
->>>>>>> 8155b1f2
         new_validation_operator = instantiate_class_from_config(
             config=self._project_config_with_variables_substituted["validation_operators"][validation_operator_name],
             runtime_config={
@@ -756,11 +729,6 @@
         self._project_config_with_variables_substituted["datasources"][
             name] = self.get_config_with_variables_substituted(config)
 
-<<<<<<< HEAD
-        datasource = self._build_datasource_from_config(
-            **self._project_config_with_variables_substituted["datasources"][name])
-        self._datasources[name] = datasource
-=======
         if initialize:
             datasource = self._build_datasource_from_config(
                 **self._project_config_with_variables_substituted["datasources"][name])
@@ -768,7 +736,6 @@
         else:
             datasource = None
 
->>>>>>> 8155b1f2
         self._project_config["datasources"][name] = config
 
         return datasource
@@ -827,12 +794,8 @@
         if datasource_name in self._datasources:
             return self._datasources[datasource_name]
         elif datasource_name in self._project_config_with_variables_substituted["datasources"]:
-<<<<<<< HEAD
-            datasource_config = copy.deepcopy(self._project_config_with_variables_substituted["datasources"][datasource_name])
-=======
             datasource_config = copy.deepcopy(
                 self._project_config_with_variables_substituted["datasources"][datasource_name])
->>>>>>> 8155b1f2
         else:
             raise ValueError(
                 "Unable to load datasource %s -- no configuration found or invalid configuration." % datasource_name
