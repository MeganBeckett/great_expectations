import logging
logger = logging.getLogger(__name__)

import importlib
from six import string_types
import copy
import json

import pandas as pd

from ...types import (
    ListOf,
    DotDict,
    AllowedKeysDotDict,
)
from ..types.base_resource_identifiers import (
    DataContextKey,
)
from great_expectations.data_context.util import (
    instantiate_class_from_config
)

# TODO : Add docstrings to these classes.
# TODO : Add a ConfigReadWriteStore.
# NOTE : Abe 2019/08/30 : inheritance among __init__ methods is currently messy. We should clean it up.

class WriteOnlyStoreConfig(AllowedKeysDotDict):
    _required_keys = set([
        "serialization_type"
    ])
    _allowed_keys = _required_keys


class WriteOnlyStore(object):

    # TODO : Refactor __init__s among this class and its children.
    def __init__(self, serialization_type=None, root_directory=None):

        self.serialization_type = serialization_type
        self.root_directory = root_directory
        # self.store_backend = self._configure_store_backend(self.config.store_backend)

        self._setup()

    def set(self, key, value, serialization_type=None):
        self._validate_key(key)
        
        if serialization_type:
            serialization_method = self._get_serialization_method(
                serialization_type)
        else:
            serialization_method = self._get_serialization_method(
                self.serialization_type)

        serialized_value = serialization_method(value)
        self._set(key, serialized_value)


    def _get_serialization_method(self, serialization_type):
        if serialization_type == None:
            return lambda x: x

        elif serialization_type == "json":
            return json.dumps

        elif serialization_type == "pandas_csv":

            def convert_to_csv(df):
                logger.debug("Starting convert_to_csv")

                assert isinstance(df, pd.DataFrame)

                return df.to_csv(index=None)

            return convert_to_csv

        # TODO: Add more serialization methods as needed

    def _validate_key(self, key):
        raise NotImplementedError

    def _validate_value(self, value):
        # NOTE : This is probably mainly a check of serializability using the chosen serialization_type.
        # Might be redundant.
        raise NotImplementedError

    def _setup(self):
        pass

    def _set(self, key, value):
        raise NotImplementedError


class ReadWriteStoreConfig(WriteOnlyStoreConfig):
    pass


class ReadWriteStore(WriteOnlyStore):

    def get(self, key, serialization_type=None):
        self._validate_key(key)

        value=self._get(key)

        if serialization_type:
            deserialization_method = self._get_deserialization_method(
                serialization_type)
        else:
            deserialization_method = self._get_deserialization_method(
                self.serialization_type)

        deserialized_value = deserialization_method(value)
        return deserialized_value

    def _get(self, key):
        raise NotImplementedError

    def list_keys(self):
        raise NotImplementedError

    def has_key(self, key):
        raise NotImplementedError

    def _get_deserialization_method(self, serialization_type):
        if serialization_type == None:
            return lambda x: x

        elif serialization_type == "json":
            return json.loads

        elif serialization_type == "pandas_csv":
            # TODO:
            raise NotImplementedError

        # TODO: Add more serialization methods as needed

class BasicInMemoryStore(ReadWriteStore):
    """Like a dict, but much harder to write.
    
    This class uses an InMemoryStoreBackend, but I question whether it's worth it.
    It would be easier just to wrap a dict.
    """

    # config_class = BasicInMemoryStoreConfig

    def __init__(self, serialization_type=None, root_directory=None):
        self.serialization_type = serialization_type
        self.root_directory = root_directory

        self.store_backend = instantiate_class_from_config(
            config={
                "module_name" : "great_expectations.data_context.store",
                "class_name" : "InMemoryStoreBackend",
                "separator" : ".",
            },
            runtime_config={
                "root_directory": root_directory,
            },
            config_defaults={},
        )

    def _validate_key(self, key):
        assert isinstance(key, string_types)

    def _get(self, key):
        return self.store_backend.get((key,))
    
    def _set(self, key, value):
        self.store_backend.set((key,), value)

    def has_key(self, key):
        return self.store_backend.has_key((key,))

    def list_keys(self):
        return [key for key, in self.store_backend.list_keys()]


# class NamespacedReadWriteStoreConfig(ReadWriteStoreConfig):
#     _allowed_keys = set({
#         "serialization_type",
#         "resource_identifier_class_name",
#         "store_backend",
#     })
#     _required_keys = set({
#         "resource_identifier_class_name",
#         "store_backend",
#     })


# class NamespacedReadWriteStore(ReadWriteStore):
    
#     config_class = NamespacedReadWriteStoreConfig

#     def __init__(self, config, root_directory):
#         # super(NamespacedReadWriteStore, self).__init__(config, root_directory)

#         # TODO: This method was copied and modified from the base class. 
#         # We need to refactor later to inherit sensibly.
#         assert hasattr(self, 'config_class')

#         assert isinstance(config, self.config_class)
#         self.config = config

#         self.root_directory = root_directory

#         # NOTE: hm. This is tricky.
#         # At this point, we need to add some keys to the store_backend config.
#         # The config from THIS class should be typed by this point.
#         # But if we insist that it's recursively typed, it will have failed before arriving at this point.
#         if self.config["store_backend"]["class_name"] == "FilesystemStoreBackend":
#             self.config["store_backend"]["key_length"] = self.resource_identifier_class._recursively_get_key_length()#+1 #Only add one if we prepend the identifier type
#             self.store_backend = self._configure_store_backend(self.config["store_backend"])
#             self.store_backend.verify_that_key_to_filepath_operation_is_reversible()

#         else:
#             self.store_backend = self._configure_store_backend(self.config["store_backend"])
    

#         self._setup()


#     def _get(self, key):
#         key_tuple = self._convert_resource_identifier_to_tuple(key)
#         return self.store_backend.get(key_tuple)

#     def _set(self, key, serialized_value):
#         key_tuple = self._convert_resource_identifier_to_tuple(key)
#         return self.store_backend.set(key_tuple, serialized_value)

#     def list_keys(self):
#         return [self._convert_tuple_to_resource_identifier(key) for key in self.store_backend.list_keys()]

#     def _convert_resource_identifier_to_tuple(self, key):
#         # TODO : Optionally prepend a source_id (the frontend Store name) to the tuple.

#         # TODO : Optionally prepend a resource_identifier_type to the tuple.
#         # list_ = [self.config.resource_identifier_class_name]

#         list_ = []
#         list_ += self._convert_resource_identifier_to_list(key)

<<<<<<< HEAD
#         return tuple(list_)
=======
        list_ = []
        #Fetch keys in _key_order to guarantee tuple ordering in both python 2 and 3
        for key_name in key._key_order:
            key_element = key[key_name]
            if isinstance( key_element, DataContextKey ):
                list_ += self._convert_resource_identifier_to_list(key_element)
            else:
                list_.append(key_element)
>>>>>>> 6684f530

#     def _convert_resource_identifier_to_list(self, key):
#         # The logic in this function is recursive, so it can't return a tuple

#         list_ = []
#         #Fetch keys in _key_order to guarantee tuple ordering in both python 2 and 3
#         for key_name in key._key_order:
#             key_element = key[key_name]
#             if isinstance( key_element, DataContextResourceIdentifier ):
#                 list_ += self._convert_resource_identifier_to_list(key_element)
#             else:
#                 list_.append(key_element)

#         return list_

<<<<<<< HEAD
#     def _convert_tuple_to_resource_identifier(self, tuple_):
#         new_identifier = self.resource_identifier_class(*tuple_)#[1:]) #Only truncate one if we prepended the identifier type
#         return new_identifier
=======
    def _validate_key(self, key):
        if not isinstance(key, self.resource_identifier_class):
            raise TypeError("key: {!r} must be a DataContextKey, not {!r}".format(
                key,
                type(key),
            ))
>>>>>>> 6684f530

#     @property
#     def resource_identifier_class(self):
#         module = importlib.import_module("great_expectations.data_context.types.resource_identifiers")
#         class_ = getattr(module, self.config.resource_identifier_class_name)
#         return class_

#     def _validate_key(self, key):
#         if not isinstance(key, self.resource_identifier_class):
#             raise TypeError("key: {!r} must be a DataContextResourceIdentifier, not {!r}".format(
#                 key,
#                 type(key),
#             ))

class EvaluationParameterStore(object):
    """Fine. You want to be a dict. You get to be a dict.
    
    TODO: Refactor this into a true Store later.

    It would be easy to replace all instances of EvaluationParameterStore, except that Stores currently insist on having string_typed values,
    and the the DataContext rudely sends dictionaries.

    On reflection, there's no reason for all Stores to insist on serializability.
    """

    def __init__(self, root_directory=None):
        self.store = {}

    def get(self, key):
        return self.store[key]

    def set(self, key, value):
        self.store[key] = value

    def has_key(self, key):
        return key in self.store<|MERGE_RESOLUTION|>--- conflicted
+++ resolved
@@ -239,18 +239,7 @@
 #         list_ = []
 #         list_ += self._convert_resource_identifier_to_list(key)
 
-<<<<<<< HEAD
 #         return tuple(list_)
-=======
-        list_ = []
-        #Fetch keys in _key_order to guarantee tuple ordering in both python 2 and 3
-        for key_name in key._key_order:
-            key_element = key[key_name]
-            if isinstance( key_element, DataContextKey ):
-                list_ += self._convert_resource_identifier_to_list(key_element)
-            else:
-                list_.append(key_element)
->>>>>>> 6684f530
 
 #     def _convert_resource_identifier_to_list(self, key):
 #         # The logic in this function is recursive, so it can't return a tuple
@@ -266,18 +255,9 @@
 
 #         return list_
 
-<<<<<<< HEAD
 #     def _convert_tuple_to_resource_identifier(self, tuple_):
 #         new_identifier = self.resource_identifier_class(*tuple_)#[1:]) #Only truncate one if we prepended the identifier type
 #         return new_identifier
-=======
-    def _validate_key(self, key):
-        if not isinstance(key, self.resource_identifier_class):
-            raise TypeError("key: {!r} must be a DataContextKey, not {!r}".format(
-                key,
-                type(key),
-            ))
->>>>>>> 6684f530
 
 #     @property
 #     def resource_identifier_class(self):
