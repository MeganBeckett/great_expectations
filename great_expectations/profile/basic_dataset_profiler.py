--- conflicted
+++ resolved
@@ -1,14 +1,5 @@
 import logging
 
-<<<<<<< HEAD
-=======
-from great_expectations.profile.base import (
-    DatasetProfiler,
-    ProfilerCardinality,
-    ProfilerDataType,
-)
-
->>>>>>> 7952f061
 try:
     from sqlalchemy.exc import OperationalError
 except ModuleNotFoundError:
