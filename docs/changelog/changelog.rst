--- conflicted
+++ resolved
@@ -2,6 +2,7 @@
 
 develop
 -----------------
+* validate result dict when instantiating an ExpectationValidationResult (`#1133 <https://github.com/great-expectations/great_expectations/issues/1133>`_)
 
 
 0.9.4
@@ -12,9 +13,6 @@
 * Better error message when config substitution variable is missing
 * removed an unused directory in the GE folder
 * removed obsolete config error handling
-<<<<<<< HEAD
-* validate result dict when instantiating an ExpectationValidationResult (`#1133 <https://github.com/great-expectations/great_expectations/issues/1133>`_)
-=======
 * Docs typo fixes
 * Jupyter notebook improvements
 * `great_expectations init` improvements
@@ -22,7 +20,6 @@
 * replaced hacky loop with suite list call in notebooks
 * CLI suite new now supports `--empty` flag that generates an empty suite and opens a notebook
 * add error handling to `init` flow for cases where user tries using a broken file
->>>>>>> 9b5a1f9b
 
 
 0.9.3
